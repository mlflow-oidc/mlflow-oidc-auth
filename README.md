--- conflicted
+++ resolved
@@ -18,7 +18,6 @@
 The plugin required the following environment variables but also supported `.env` file
 
 ## Application configuration
-<<<<<<< HEAD
 | Parameter | Description| Default | Mandatory |
 |---|---|---|---|
 | OIDC_REDIRECT_URI      |  Application redirect/callback url (https://example.com/callback) | None | Yes |
@@ -33,28 +32,9 @@
 | SECRET_KEY             | Key to perform cookie encryption | A secret key will be generated | No |
 | LOG_LEVEL                   | Application log level | "INFO" | No |
 | OIDC_USERS_DB_URI | Database connection string | "sqlite:///auth.db" | No |
+| OIDC_ALEMBIC_VERSION_TABLE  | Name of the table to use for alembic versions | "alembic_version" | No |
 | DEFAULT_MLFLOW_PERMISSION         | Default fallback permission on all resources  | "MANAGE" | No |
 | DEFAULT_MLFLOW_GROUP_PERMISSION   | Default group permission assigned on resource creation, no permission will be assigned if unspecified | None | No |
-=======
-| Parameter | Description|
-|---|---|
-| OIDC_REDIRECT_URI      |  Application redirect/callback url (https://example.com/callback) |
-| OIDC_DISCOVERY_URL     | OIDC Discovery URL |
-| OIDC_CLIENT_SECRET     | OIDC Client Secret |
-| OIDC_CLIENT_ID         |  OIDC Client ID |
-| OIDC_GROUP_DETECTION_PLUGIN | OIDC plugin to detect groups |
-| OIDC_PROVIDER_DISPLAY_NAME | any text to display |
-| OIDC_SCOPE | OIDC scope |
-| OIDC_GROUP_NAME | User group name to be allowed login to MLFlow, currently supported groups in OIDC claims and Microsoft Entra ID groups |
-| OIDC_ADMIN_GROUP_NAME | User group name to be allowed login to MLFlow manage and define permissions, currently supported groups in OIDC claims and Microsoft Entra ID groups |
-| OIDC_AUTHORIZATION_URL | OIDC Auth URL (if discovery URL is not defined) |
-| OIDC_TOKEN_URL         | OIDC Token URL (if discovery URL is not defined) |
-| OIDC_USER_URL          | OIDC User info URL (if discovery URL is not defined) |
-| SECRET_KEY             | Key to perform cookie encryption |
-| LOG_LEVEL                   | Application log level |
-| OIDC_USERS_DB_URI | Database connection string |
-| OIDC_ALEMBIC_VERSION_TABLE  | Name of the table to use for alembic versions (defaults to alembic_version if not provided)                                                          |
->>>>>>> c94bdc74
 
 ## Application session storage configuration
 | Parameter | Description | Default | Mandatory |
