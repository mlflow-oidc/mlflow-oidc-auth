--- conflicted
+++ resolved
@@ -29,49 +29,7 @@
 
 
 def callback():
-<<<<<<< HEAD
-    """Validate the state to protect against CSRF"""
-
-    if "oauth_state" not in session or utils.get_request_param("state") != session["oauth_state"]:
-        return "Invalid state parameter", 401
-
-    oauth_instance = get_oauth_instance(app)
-    if oauth_instance is None or oauth_instance.oidc is None:
-        app.logger.error("OAuth instance or OIDC is not properly initialized")
-        return "Internal Server Error", 500
-    token = oauth_instance.oidc.authorize_access_token()
-    app.logger.debug(f"Token: {token}")
-    session["user"] = token["userinfo"]
-
-    email = token["userinfo"]["email"]
-    if email is None:
-        return "No email provided", 401
-
-    if config.OIDC_GROUP_DETECTION_PLUGIN:
-        import importlib
-        groups_plugin = importlib.import_module(
-                config.OIDC_GROUP_DETECTION_PLUGIN
-                )
-        user_groups = groups_plugin.get_user_groups(token["access_token"])
-    else:
-        user_groups = token["userinfo"].get(config.OIDC_GROUPS_ATTRIBUTE, [])
-    app.logger.debug(f"User groups: {user_groups}")
-    user_groups = utils.filter_groups(user_groups)
-
-    is_admin = config.OIDC_ADMIN_GROUP_NAME in user_groups
-    if len(user_groups) == 0:
-        return "User is not allowed to login", 401
-
-    username = email.lower()
-    display_name = token["userinfo"]["name"]
-    create_user(username=username, display_name=display_name, is_admin=is_admin)
-    populate_groups(group_names=user_groups)
-    update_user(username, user_groups)
-    session["username"] = username
-    session[config.OIDC_GROUPS_ATTRIBUTE] = user_groups
-=======
     """Validate the state to protect against CSRF and handle login."""
->>>>>>> c94bdc74
 
     email, errors = process_oidc_callback(request, session)
     if errors:
