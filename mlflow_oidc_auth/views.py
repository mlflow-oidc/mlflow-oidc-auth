import logging
import os
import requests
import secrets
import string
from typing import Callable, Union

from mlflow.utils.proto_json_utils import parse_dict
from werkzeug.datastructures import Authorization

from flask import (
    make_response,
    request,
    redirect,
    render_template,
    Response,
    session,
    send_from_directory,
    url_for,
    jsonify,
)

from mlflow import MlflowException
from mlflow.protos.databricks_pb2 import (
    BAD_REQUEST,
    ErrorCode,
    INVALID_PARAMETER_VALUE,
    RESOURCE_DOES_NOT_EXIST,
)

from mlflow.protos.model_registry_pb2 import (
    CreateModelVersion,
    CreateRegisteredModel,
    DeleteModelVersion,
    DeleteModelVersionTag,
    DeleteRegisteredModel,
    DeleteRegisteredModelAlias,
    DeleteRegisteredModelTag,
    GetLatestVersions,
    GetModelVersion,
    GetModelVersionByAlias,
    GetModelVersionDownloadUri,
    GetRegisteredModel,
    RenameRegisteredModel,
    SearchRegisteredModels,
    SetModelVersionTag,
    SetRegisteredModelAlias,
    SetRegisteredModelTag,
    TransitionModelVersionStage,
    UpdateModelVersion,
    UpdateRegisteredModel,
)

from mlflow.protos.service_pb2 import (
    CreateExperiment,
<<<<<<< HEAD
    CreateRun,
    DeleteExperiment,
    DeleteRun,
    DeleteTag,
    GetExperiment,
    GetExperimentByName,
    RestoreExperiment,
    SearchExperiments,
    SetExperimentTag,
    SetTag,
    UpdateExperiment,
    UpdateRun,
=======
    SearchExperiments,
>>>>>>> 2c4a4908
)
from mlflow_oidc_auth.permissions import Permission, get_permission, MANAGE
from mlflow.server.handlers import (
    catch_mlflow_exception,
    get_endpoints,
)

from mlflow.tracking import MlflowClient
from oauthlib.oauth2 import WebApplicationClient

from mlflow_oidc_auth import routes

# from mlflow_oidc_auth.client import AuthServiceClient
from mlflow_oidc_auth.config import AppConfig
from mlflow_oidc_auth.sqlalchemy_store import SqlAlchemyStore

# Create the OAuth2 client
auth_client = WebApplicationClient(AppConfig.get_property("OIDC_CLIENT_ID"))
mlflow_client = MlflowClient(tracking_uri=AppConfig.get_property("MLFLOW_TRACKING_URI"))
store = SqlAlchemyStore()
store.init_db((AppConfig.get_property("OIDC_USERS_DB_URI")))
_logger = logging.getLogger(__name__)


def _get_experiment_id() -> str:
    experiment_id = _get_request_param("experiment_id")
    if not experiment_id:
        experiment_id = mlflow_client.get_experiment_by_name(_get_request_param("experiment_name")).experiment_id
    return experiment_id


def _get_request_param(param: str) -> str:
    if request.method == "GET":
        args = request.args
    elif request.method in ("POST", "PATCH", "DELETE"):
        args = request.json
    else:
        raise MlflowException(
            f"Unsupported HTTP method '{request.method}'",
            BAD_REQUEST,
        )

    if param not in args:
        # Special handling for run_id
        if param == "run_id":
            return _get_request_param("run_uuid")
        raise MlflowException(
            f"Missing value for required parameter '{param}'. "
            "See the API docs for more information about request parameters.",
            INVALID_PARAMETER_VALUE,
        )
    return args[param]


def _is_unprotected_route(path: str) -> bool:
    return path.startswith(
        (
            "/health",
            "/login",
            "/callback",
            "/oidc/static",
        )
    )


def _get_permission_from_store_or_default(store_permission_func: Callable[[], str]) -> Permission:
    """
    Attempts to get permission from store,
    and returns default permission if no record is found.
    """
    try:
        perm = store_permission_func()
    except MlflowException as e:
        if e.error_code == ErrorCode.Name(RESOURCE_DOES_NOT_EXIST):
            perm = AppConfig.get_property("DEFAULT_MLFLOW_PERMISSION")
        else:
            raise
    return get_permission(perm)


def authenticate_request_basic_auth() -> Union[Authorization, Response]:
    username = request.authorization.username
    password = request.authorization.password
    _logger.debug("Authenticating user %s", username)
    # check for internal call, if credentials are correct, return True
    if username == AppConfig.get_property("MLFLOW_TRACKING_USERNAME") and password == AppConfig.get_property(
        "MLFLOW_TRACKING_PASSWORD"
    ):
        _set_username(username)
        _set_is_admin(True)
        _logger.debug("User %s authenticated", username)
        return True
    if store.authenticate_user(username.lower(), password):
        _set_username(username)
        _logger.debug("User %s authenticated", username)
        return True
    else:
        _logger.debug("User %s not authenticated", username)
        # let user attempt login again
        return False


def _get_username():
    return session.get("username")


def _set_username(username):
    session["username"] = username
    return


def _get_display_name():
    return session.get("display_name")


def _set_display_name(display_name):
    session["display_name"] = display_name
    return


def _set_is_admin(_is_admin: bool = False):
    session["is_admin"] = _is_admin
    return


def _get_is_admin():
    return session.get("is_admin")


def _get_permission_from_experiment_id() -> Permission:
    experiment_id = _get_request_param("experiment_id")
    username = _get_request_param("user_name")
    return _get_permission_from_store_or_default(
        lambda: store.get_experiment_permission(experiment_id, username).permission)


def _get_permission_from_experiment_name() -> Permission:
    experiment_name = _get_request_param("experiment_name")
    store_exp = mlflow_client.get_experiment_by_name(experiment_name)
    if store_exp is None:
        raise MlflowException(
            f"Could not find experiment with name {experiment_name}",
            error_code=RESOURCE_DOES_NOT_EXIST,
        )
    username = _get_request_param("user_name")
    return _get_permission_from_store_or_default(
        lambda: store.get_experiment_permission(store_exp.experiment_id, username).permission
    )


def _get_permission_from_registered_model_name() -> Permission:
    model_name = _get_request_param("model_name")
    username = _get_request_param("user_name")
    return _get_permission_from_store_or_default(
        lambda: store.get_registered_model_permission(model_name, username).permission
    )


def _set_can_manage_experiment_permission(resp: Response):
    response_message = CreateExperiment.Response()
    parse_dict(resp.json, response_message)
    experiment_id = response_message.experiment_id
    username = _get_request_param("user_name")
    store.create_experiment_permission(experiment_id, username, MANAGE.name)


def _set_can_manage_registered_model_permission(resp: Response):
    response_message = CreateRegisteredModel.Response()
    parse_dict(resp.json, response_message)
    name = response_message.registered_model.name
    username = _get_request_param("user_name")
    store.create_registered_model_permission(name, username, MANAGE.name)


def delete_can_manage_registered_model_permission(resp: Response):
    """
    Delete registered model permission when the model is deleted.

    We need to do this because the primary key of the registered model is the name,
    unlike the experiment where the primary key is experiment_id (UUID). Therefore,
    we have to delete the permission record when the model is deleted otherwise it
    conflicts with the new model registered with the same name.
    """
    # Get model name from request context because it's not available in the response
    model_name = _get_request_param("model_name")
    username = _get_request_param("user_name")
    store.delete_registered_model_permission(model_name, username)


def _validate_can_manage_experiment():
    return _get_permission_from_experiment_id().can_manage


def _validate_can_manage_registered_model():
    return _get_permission_from_registered_model_name().can_manage


def _validate_can_read_experiment():
    return _get_permission_from_experiment_id().can_read


def _validate_can_read_experiment_by_name():
    return _get_permission_from_experiment_name().can_read


def _validate_can_update_experiment():
    return _get_permission_from_experiment_id().can_update


def _validate_can_delete_experiment():
    return _get_permission_from_experiment_id().can_delete


def _validate_can_read_registered_model():
    return _get_permission_from_registered_model_name().can_read


def _validate_can_update_registered_model():
    return _get_permission_from_registered_model_name().can_update


def _validate_can_delete_registered_model():
    return _get_permission_from_registered_model_name().can_delete


def _get_before_request_handler(request_class):
    return BEFORE_REQUEST_HANDLERS.get(request_class)


BEFORE_REQUEST_HANDLERS = {
    # Routes for experiments
    CreateExperiment: _validate_can_manage_experiment,
    GetExperiment: _validate_can_read_experiment,
    GetExperimentByName: _validate_can_read_experiment_by_name,
    DeleteExperiment: _validate_can_delete_experiment,
    RestoreExperiment: _validate_can_delete_experiment,
    UpdateExperiment: _validate_can_update_experiment,
    SetExperimentTag: _validate_can_update_experiment,
    # Routes for model registry
    GetRegisteredModel: _validate_can_read_registered_model,
    DeleteRegisteredModel: _validate_can_delete_registered_model,
    UpdateRegisteredModel: _validate_can_update_registered_model,
    RenameRegisteredModel: _validate_can_update_registered_model,
    GetLatestVersions: _validate_can_read_registered_model,
    CreateModelVersion: _validate_can_update_registered_model,
    GetModelVersion: _validate_can_read_registered_model,
    DeleteModelVersion: _validate_can_delete_registered_model,
    UpdateModelVersion: _validate_can_update_registered_model,
    TransitionModelVersionStage: _validate_can_update_registered_model,
    GetModelVersionDownloadUri: _validate_can_read_registered_model,
    SetRegisteredModelTag: _validate_can_update_registered_model,
    DeleteRegisteredModelTag: _validate_can_update_registered_model,
    SetModelVersionTag: _validate_can_update_registered_model,
    DeleteModelVersionTag: _validate_can_delete_registered_model,
    SetRegisteredModelAlias: _validate_can_update_registered_model,
    DeleteRegisteredModelAlias: _validate_can_delete_registered_model,
    GetModelVersionByAlias: _validate_can_read_registered_model,
}

BEFORE_REQUEST_VALIDATORS = {
    (http_path, method): handler
    for http_path, handler, methods in get_endpoints(_get_before_request_handler)
    for method in methods
}

BEFORE_REQUEST_VALIDATORS.update(
    {
        (routes.CREATE_EXPERIMENT_PERMISSION, "GET"): _validate_can_manage_experiment,
        (routes.GET_EXPERIMENT_PERMISSION, "GET"): _validate_can_manage_experiment,
        (routes.CREATE_EXPERIMENT_PERMISSION, "POST"): _validate_can_manage_experiment,
        (routes.UPDATE_EXPERIMENT_PERMISSION, "PATCH"): _validate_can_manage_experiment,
        (routes.DELETE_EXPERIMENT_PERMISSION, "DELETE"): _validate_can_manage_experiment,
        (routes.GET_REGISTERED_MODEL_PERMISSION, "GET"): _validate_can_manage_registered_model,
        (routes.CREATE_REGISTERED_MODEL_PERMISSION, "POST"): _validate_can_manage_registered_model,
        (routes.UPDATE_REGISTERED_MODEL_PERMISSION, "PATCH"): _validate_can_manage_registered_model,
        (routes.DELETE_REGISTERED_MODEL_PERMISSION, "DELETE"): _validate_can_manage_registered_model,
    }
)

AFTER_REQUEST_PATH_HANDLERS = {
    CreateExperiment: _set_can_manage_experiment_permission,
    CreateRegisteredModel: _set_can_manage_registered_model_permission,
    DeleteRegisteredModel: delete_can_manage_registered_model_permission,
}


def get_after_request_handler(request_class):
    return AFTER_REQUEST_PATH_HANDLERS.get(request_class)


AFTER_REQUEST_HANDLERS = {
    (http_path, method): handler
    for http_path, handler, methods in get_endpoints(get_after_request_handler)
    for method in methods
}


def before_request_hook():
    """Called before each request. If it did not return a response,
    the view function for the matched route is called and returns a response"""
    if _is_unprotected_route(request.path):
        return
    if request.authorization is not None:
        if not authenticate_request_basic_auth():
            return make_basic_auth_response()
    else:
        # authentication
        if not _get_username():
            return render_template(
                "auth.html",
                username=None,
                provide_display_name=AppConfig.get_property("OIDC_PROVIDER_DISPLAY_NAME"),
            )
    # authorization
    if validator := BEFORE_REQUEST_VALIDATORS.get((request.path, request.method)):
        if not validator():
            return make_forbidden_response()


def make_forbidden_response() -> Response:
    res = make_response("Permission denied")
    res.status_code = 403
    return res


def make_basic_auth_response() -> Response:
    res = make_response(
        "You are not authenticated. Please see documentation for details" "https://github.com/data-platform-hq/mlflow-oidc-auth"
    )
    res.status_code = 401
    res.headers["WWW-Authenticate"] = 'Basic realm="mlflow"'
    return res


@catch_mlflow_exception
def create_experiment_permission():
    store.create_experiment_permission(
        _get_experiment_id(),
        _get_request_param("user_name"),
        _get_request_param("permission"),
    )
    return jsonify({"message": "Experiment permission has been created."})


# Experiment views
@catch_mlflow_exception
def get_experiment_permission():
    experiment_id = _get_request_param("experiment_id")
    username = _get_request_param("user_name")
    ep = store.get_experiment_permission(experiment_id, username)
    return make_response({"experiment_permission": ep.to_json()})


# TODO
# @catch_mlflow_exception
# def search_experiment():
#     return render_template("home.html", username=_get_username())


def login():
    state = secrets.token_urlsafe(16)
    session["oauth_state"] = state
    # Generate the authorization request URL with the state parameter
    authorization_url = auth_client.prepare_request_uri(
        AppConfig.get_property("OIDC_AUTHORIZATION_URL"),
        redirect_uri=AppConfig.get_property("OIDC_REDIRECT_URI"),
        scope=AppConfig.get_property("OIDC_SCOPE").split(","),
        state=state,
    )
    return redirect(authorization_url)


def logout():
    session.clear()
    return redirect("/")


def callback():
    """Validate the state to protect against CSRF"""

    if "oauth_state" not in session or _get_request_param("state") != session["oauth_state"]:
        return "Invalid state parameter", 401

    # Get the access token from the authorization code
    token_url, headers, body = auth_client.prepare_token_request(
        AppConfig.get_property("OIDC_TOKEN_URL"),
        authorization_response=request.url,
        redirect_url=AppConfig.get_property("OIDC_REDIRECT_URI"),
        code=_get_request_param("code"),
        client_secret=AppConfig.get_property("OIDC_CLIENT_SECRET"),
    )
    token_response = requests.post(token_url, headers=headers, data=body)
    # Parse the access token response
    auth_client.parse_request_body_response(token_response.text)
    access_token = auth_client.token["access_token"]
    user_response = requests.get(
        AppConfig.get_property("OIDC_USER_URL"),
        headers={"Authorization": f"Bearer {access_token}"},
    )

    # Process the user data
    user_data = user_response.json()
    email = user_data.get("email", "Unknown")
    _set_display_name(user_data.get("name", "Unknown"))

    # check if user is in the group
    if AppConfig.get_property("OIDC_PROVIDER_TYPE") == "microsoft":
        # get groups from graph api
        graph_url = "https://graph.microsoft.com/v1.0/me/memberOf"
        group_response = requests.get(
            graph_url,
            headers={
                "Authorization": f"Bearer {access_token}",
                "Content-Type": "application/json",
            },
        )
        group_data = group_response.json()
        print(AppConfig.get_property("OIDC_GROUP_NAME"))
        if not any(group["displayName"] == AppConfig.get_property("OIDC_GROUP_NAME") for group in group_data["value"]):
            return "User not in group", 401
        # set is_admin if user is in admin group
        if any(group["displayName"] == AppConfig.get_property("OIDC_ADMIN_GROUP_NAME") for group in group_data["value"]):
            _set_is_admin(True)
        else:
            _set_is_admin(False)
    elif AppConfig.get_property("OIDC_PROVIDER_TYPE") == "oidc":
        print(user_data.get("groups", []))
        if AppConfig.get_property("OIDC_GROUP_NAME") not in user_data.get("groups", []):
            return "User not in group", 401
        # set is_admin if user is in admin group
        if AppConfig.get_property("OIDC_ADMIN_GROUP_NAME") in user_data.get("groups", []):
            _set_is_admin(True)
        else:
            _set_is_admin(False)

    # Store the user data in the session.
    _set_username(email.lower())
    # Create user due to auth
    create_user()
    return redirect(url_for("oidc_ui"))


def oidc_static(filename):
    # Specify the directory where your static files are located
    static_directory = os.path.join(os.path.dirname(__file__), "static")
    # Return the file from the specified directory
    return send_from_directory(static_directory, filename)


def oidc_ui(filename=None):
    # Specify the directory where your static files are located
    ui_directory = os.path.join(os.path.dirname(__file__), "ui")
    print(filename)
    if not filename:
        filename = "index.html"
    elif not os.path.exists(os.path.join(ui_directory, filename)):
        filename = "index.html"
    return send_from_directory(ui_directory, filename)


# # TODO
# def search_model():
#     return render_template("home.html", username=_get_username())


def create_user():
    try:
        user = store.get_user(_get_username())
        return (
            jsonify({"message": f"User {user.username} (ID: {user.id}) already exists"}),
            200,
        )
    except MlflowException:
        password = _password_generation()
        user = store.create_user(
            username=_get_username(), password=password, display_name=_get_display_name(), is_admin=_get_is_admin()
        )
        return (
            jsonify({"message": f"User {user.username} (ID: {user.id}) successfully created"}),
            201,
        )


@catch_mlflow_exception
def create_access_token():
    new_token = _password_generation()
    store.update_user(_get_username(), new_token)
    return jsonify({"token": new_token})


@catch_mlflow_exception
def get_current_user():
    user = store.get_user(_get_username())
    user_json = user.to_json()
    user_json["experiment_permissions"] = [
        {
            "name": mlflow_client.get_experiment(permission.experiment_id).name,
            "id": permission.experiment_id,
            "permission": permission.permission,
        }
        for permission in user.experiment_permissions
    ]
    return jsonify(user_json)


@catch_mlflow_exception
def update_username_password():
    new_password = _password_generation()
    store.update_user(_get_username(), new_password)
    return jsonify({"token": new_password})


@catch_mlflow_exception
def update_user_admin():
    is_admin = _get_request_param("is_admin")
    store.update_user(_get_username(), is_admin)
    return jsonify({"is_admin": is_admin})


@catch_mlflow_exception
def delete_user():
    store.delete_user(_get_request_param("user_name"))
    return jsonify({"message": f"User {_get_username()} has been deleted"})


@catch_mlflow_exception
def get_user():
    username = _get_request_param("user_name")
    user = store.get_user(username)
    return jsonify({"user": user.to_json()})


def permissions():
    return redirect(url_for("list_users"))


@catch_mlflow_exception
def get_users():
    # check is admin
    # if not _get_is_admin():
    #     return make_forbidden_response()
    users = [user.username for user in store.list_users()]
    return jsonify({"users": users})


@catch_mlflow_exception
def get_experiments():
    list_experiments = mlflow_client.search_experiments()
    experiments = [
        {
            "name": experiment.name,
            "id": experiment.experiment_id,
            "tags": experiment.tags,
        }
        for experiment in list_experiments
    ]
    return jsonify(experiments)


@catch_mlflow_exception
def get_models():
    registered_models = mlflow_client.search_registered_models()
    models = [
        {
            "name": model.name,
            "tags": model.tags,
            "description": model.description,
            "aliases": model.aliases,
        }
        for model in registered_models
    ]
    return jsonify(models)


@catch_mlflow_exception
def get_user_experiments(username):
    # get list of experiments for the user
    list_experiments = store.list_experiment_permissions(username)
    experiments_list = []
    for experiments in list_experiments:
        experiment = mlflow_client.get_experiment(experiments.experiment_id)
        experiments_list.append(
            {
                "name": experiment.name,
                "id": experiments.experiment_id,
                "permissions": experiments.permission,
            }
        )
    return jsonify({"experiments": experiments_list})


@catch_mlflow_exception
def get_user_models(username):
    # get list of models for current user
    registered_models = store.list_registered_model_permissions(username)
    models = []
    for model in registered_models:
        models.append({"name": model.name, "permissions": model.permission})
    # return as json
    return jsonify({"models": models})


@catch_mlflow_exception
def get_experiment_users(experiment_id):
    # Convert experiment_id to string for comparison
    experiment_id = str(experiment_id)

    # Get the list of all users
    list_users = store.list_users()

    # Filter users who are associated with the given experiment
    usernames = []
    for user in list_users:
        # Check if the user is associated with the experiment
        user_experiments = [str(exp.experiment_id) for exp in user.experiment_permissions]
        if experiment_id in user_experiments:
            usernames.append(user.username)

    return jsonify({"usernames": usernames})


@catch_mlflow_exception
def get_model_users(model_name):
    # Get the list of all users
    list_users = store.list_users()

    # Filter users who are associated with the given model
    usernames = []
    for user in list_users:
        # Check if the user is associated with the model
        user_models = [model.name for model in user.registered_model_permissions]
        if model_name in user_models:
            usernames.append(user.username)

    return jsonify({"usernames": usernames})


def _password_generation():
    alphabet = string.ascii_letters + string.digits
    new_password = "".join(secrets.choice(alphabet) for _ in range(24))
    return new_password


@catch_mlflow_exception
def update_experiment_permission():
    store.update_experiment_permission(
        _get_experiment_id(),
        _get_request_param("user_name"),
        _get_request_param("new_permission"),
    )
    return jsonify({"message": "Experiment permission has been changed."})


@catch_mlflow_exception
def delete_experiment_permission():
    store.delete_experiment_permission(
        _get_experiment_id(),
        _get_request_param("user_name"),
    )
    return jsonify({"message": "Experiment permission has been deleted."})


@catch_mlflow_exception
def create_registered_model_permission():
    name = _get_request_param("name")
    username = _get_request_param("user_name")
    permission = _get_request_param("permission")
    rmp = store.create_registered_model_permission(name, username, permission)
    return make_response({"registered_model_permission": rmp.to_json()})


@catch_mlflow_exception
def get_registered_model_permission():
    name = _get_request_param("name")
    username = _get_request_param("user_name")
    rmp = store.get_registered_model_permission(name, username)
    return make_response({"registered_model_permission": rmp.to_json()})


@catch_mlflow_exception
def update_registered_model_permission():
    name = _get_request_param("name")
    username = _get_request_param("user_name")
    permission = _get_request_param("permission")
    store.update_registered_model_permission(name, username, permission)
    return make_response("Model permission has been changed")


@catch_mlflow_exception
def delete_registered_model_permission():
    name = _get_request_param("name")
    username = _get_request_param("user_name")
    store.delete_registered_model_permission(name, username)
    return make_response("Model permission has been deleted")


def set_can_manage_experiment_permission(resp: Response):
    response_message = CreateExperiment.Response()
    parse_dict(resp.json, response_message)
    experiment_id = response_message.experiment_id
    username = _get_request_param("user_name")
    store.create_experiment_permission(experiment_id, username, MANAGE.name)


def set_can_manage_registered_model_permission(resp: Response):
    response_message = CreateRegisteredModel.Response()
    parse_dict(resp.json, response_message)
    name = response_message.registered_model.name
    username = _get_request_param("user_name")
    store.create_registered_model_permission(name, username, MANAGE.name)<|MERGE_RESOLUTION|>--- conflicted
+++ resolved
@@ -53,7 +53,6 @@
 
 from mlflow.protos.service_pb2 import (
     CreateExperiment,
-<<<<<<< HEAD
     CreateRun,
     DeleteExperiment,
     DeleteRun,
@@ -66,9 +65,6 @@
     SetTag,
     UpdateExperiment,
     UpdateRun,
-=======
-    SearchExperiments,
->>>>>>> 2c4a4908
 )
 from mlflow_oidc_auth.permissions import Permission, get_permission, MANAGE
 from mlflow.server.handlers import (
