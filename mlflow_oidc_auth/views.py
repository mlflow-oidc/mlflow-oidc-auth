--- conflicted
+++ resolved
@@ -181,15 +181,9 @@
 
 def _get_permission_from_experiment_id() -> Permission:
     experiment_id = _get_request_param("experiment_id")
-<<<<<<< HEAD
     username = _get_request_param("user_name")
     return _get_permission_from_store_or_default(
         lambda: store.get_experiment_permission(experiment_id, username).permission)
-=======
-    user = store.get_user(_get_username())
-    return _get_permission_from_store_or_default(
-        lambda: store.get_experiment_permission(experiment_id, user.username).permission)
->>>>>>> eceb5398
 
 
 def _get_permission_from_experiment_name() -> Permission:
@@ -200,30 +194,17 @@
             f"Could not find experiment with name {experiment_name}",
             error_code=RESOURCE_DOES_NOT_EXIST,
         )
-<<<<<<< HEAD
     username = _get_request_param("user_name")
     return _get_permission_from_store_or_default(
         lambda: store.get_experiment_permission(store_exp.experiment_id, username).permission
-=======
-    user = store.get_user(_get_username())
-    return _get_permission_from_store_or_default(
-        lambda: store.get_experiment_permission(store_exp.experiment_id, user.username).permission
->>>>>>> eceb5398
     )
 
 
 def _get_permission_from_registered_model_name() -> Permission:
-<<<<<<< HEAD
     model_name = _get_request_param("model_name")
     username = _get_request_param("user_name")
     return _get_permission_from_store_or_default(
         lambda: store.get_registered_model_permission(model_name, username).permission
-=======
-    name = _get_request_param("name")
-    user = store.get_user(_get_username())
-    return _get_permission_from_store_or_default(
-        lambda: store.get_registered_model_permission(name, user.username).permission
->>>>>>> eceb5398
     )
 
 
@@ -231,26 +212,16 @@
     response_message = CreateExperiment.Response()
     parse_dict(resp.json, response_message)
     experiment_id = response_message.experiment_id
-<<<<<<< HEAD
     username = _get_request_param("user_name")
     store.create_experiment_permission(experiment_id, username, MANAGE.name)
-=======
-    user = store.get_user(_get_username())
-    store.create_experiment_permission(experiment_id, user.username, MANAGE.name)
->>>>>>> eceb5398
 
 
 def _set_can_manage_registered_model_permission(resp: Response):
     response_message = CreateRegisteredModel.Response()
     parse_dict(resp.json, response_message)
     name = response_message.registered_model.name
-<<<<<<< HEAD
     username = _get_request_param("user_name")
     store.create_registered_model_permission(name, username, MANAGE.name)
-=======
-    user = store.get_user(_get_username())
-    store.create_registered_model_permission(name, user.username, MANAGE.name)
->>>>>>> eceb5398
 
 
 def delete_can_manage_registered_model_permission(resp: Response):
@@ -263,15 +234,9 @@
     conflicts with the new model registered with the same name.
     """
     # Get model name from request context because it's not available in the response
-<<<<<<< HEAD
     model_name = _get_request_param("model_name")
     username = _get_request_param("user_name")
     store.delete_registered_model_permission(model_name, username)
-=======
-    name = request.get_json(force=True, silent=True)["name"]
-    user = store.get_user(_get_username())
-    store.delete_registered_model_permission(name, user.username)
->>>>>>> eceb5398
 
 
 def _validate_can_manage_experiment():
@@ -421,33 +386,20 @@
 
 @catch_mlflow_exception
 def create_experiment_permission():
-<<<<<<< HEAD
     store.create_experiment_permission(
         _get_experiment_id(),
         _get_request_param("user_name"),
         _get_request_param("permission"),
     )
     return jsonify({"message": "Experiment permission has been created."})
-=======
-    experiment_id = _get_request_param("experiment_id")
-    user = store.get_user(_get_username())
-    permission = _get_request_param("permission")
-    ep = store.create_experiment_permission(experiment_id, user.username, permission)
-    return jsonify({"experiment_permission": ep.to_json()})
->>>>>>> eceb5398
 
 
 # Experiment views
 @catch_mlflow_exception
 def get_experiment_permission():
     experiment_id = _get_request_param("experiment_id")
-<<<<<<< HEAD
     username = _get_request_param("user_name")
     ep = store.get_experiment_permission(experiment_id, username)
-=======
-    user = store.get_user(_get_username())
-    ep = store.get_experiment_permission(experiment_id, user.username)
->>>>>>> eceb5398
     return make_response({"experiment_permission": ep.to_json()})
 
 
@@ -519,8 +471,7 @@
         if not any(group["displayName"] == AppConfig.get_property("OIDC_GROUP_NAME") for group in group_data["value"]):
             return "User not in group", 401
         # set is_admin if user is in admin group
-        if any(group["displayName"] == AppConfig.get_property("OIDC_ADMIN_GROUP_NAME") for group in
-               group_data["value"]):
+        if any(group["displayName"] == AppConfig.get_property("OIDC_ADMIN_GROUP_NAME") for group in group_data["value"]):
             _set_is_admin(True)
         else:
             _set_is_admin(False)
@@ -721,11 +672,6 @@
         user_experiments = [str(exp.experiment_id) for exp in user.experiment_permissions]
         if experiment_id in user_experiments:
             usernames.append(user.username)
-<<<<<<< HEAD
-=======
-
-    return jsonify({"usernames": usernames})
->>>>>>> eceb5398
 
     return jsonify({"usernames": usernames})
 
@@ -734,7 +680,6 @@
 def get_model_users(model_name):
     # Get the list of all users
     list_users = store.list_users()
-<<<<<<< HEAD
 
     # Filter users who are associated with the given model
     usernames = []
@@ -744,17 +689,6 @@
         if model_name in user_models:
             usernames.append(user.username)
 
-=======
-
-    # Filter users who are associated with the given model
-    usernames = []
-    for user in list_users:
-        # Check if the user is associated with the model
-        user_models = [model.name for model in user.registered_model_permissions]
-        if model_name in user_models:
-            usernames.append(user.username)
-
->>>>>>> eceb5398
     return jsonify({"usernames": usernames})
 
 
@@ -766,25 +700,16 @@
 
 @catch_mlflow_exception
 def update_experiment_permission():
-<<<<<<< HEAD
     store.update_experiment_permission(
         _get_experiment_id(),
         _get_request_param("user_name"),
         _get_request_param("new_permission"),
     )
     return jsonify({"message": "Experiment permission has been changed."})
-=======
-    experiment_id = _get_request_param("experiment_id")
-    user = store.get_user(_get_username())
-    permission = _get_request_param("permission")
-    store.update_experiment_permission(experiment_id, user.username, permission)
-    return make_response("Experiment permission has been updated")
->>>>>>> eceb5398
 
 
 @catch_mlflow_exception
 def delete_experiment_permission():
-<<<<<<< HEAD
     store.delete_experiment_permission(
         _get_experiment_id(),
         _get_request_param("user_name"),
@@ -834,64 +759,9 @@
     store.create_experiment_permission(experiment_id, username, MANAGE.name)
 
 
-=======
-    experiment_id = _get_request_param("experiment_id")
-    user = store.get_user(_get_username())
-    store.delete_experiment_permission(experiment_id, user.username)
-    return make_response("Experiment permission has been deleted")
-
-
-@catch_mlflow_exception
-def create_registered_model_permission():
-    name = _get_request_param("name")
-    user = store.get_user(_get_username())
-    permission = _get_request_param("permission")
-    rmp = store.create_registered_model_permission(name, user.username, permission)
-    return make_response({"registered_model_permission": rmp.to_json()})
-
-
-@catch_mlflow_exception
-def get_registered_model_permission():
-    name = _get_request_param("name")
-    user = store.get_user(_get_username())
-    rmp = store.get_registered_model_permission(name, user.username)
-    return make_response({"registered_model_permission": rmp.to_json()})
-
-
-@catch_mlflow_exception
-def update_registered_model_permission():
-    name = _get_request_param("name")
-    user = store.get_user(_get_username())
-    permission = _get_request_param("permission")
-    store.update_registered_model_permission(name, user.username, permission)
-    return make_response("Model permission has been changed")
-
-
-@catch_mlflow_exception
-def delete_registered_model_permission():
-    name = _get_request_param("name")
-    user = store.get_user(_get_username())
-    store.delete_registered_model_permission(name, user.username)
-    return make_response("Model permission has been deleted")
-
-
-def set_can_manage_experiment_permission(resp: Response):
-    response_message = CreateExperiment.Response()
-    parse_dict(resp.json, response_message)
-    experiment_id = response_message.experiment_id
-    user = store.get_user(_get_username())
-    store.create_experiment_permission(experiment_id, user.username, MANAGE.name)
-
-
->>>>>>> eceb5398
 def set_can_manage_registered_model_permission(resp: Response):
     response_message = CreateRegisteredModel.Response()
     parse_dict(resp.json, response_message)
     name = response_message.registered_model.name
-<<<<<<< HEAD
-    username = _get_request_param("user_name")
-    store.create_registered_model_permission(name, username, MANAGE.name)
-=======
-    user = store.get_user(_get_username())
-    store.create_registered_model_permission(name, user.username, MANAGE.name)
->>>>>>> eceb5398
+    username = _get_request_param("user_name")
+    store.create_registered_model_permission(name, username, MANAGE.name)