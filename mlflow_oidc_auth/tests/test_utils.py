--- conflicted
+++ resolved
@@ -1,24 +1,16 @@
 import unittest
-<<<<<<< HEAD
-from unittest.mock import patch, MagicMock
+from unittest.mock import MagicMock, patch
 from flask import Flask, session, request
-=======
-from unittest.mock import MagicMock, patch
-
-from flask import Flask
->>>>>>> c94bdc74
+
 from mlflow.exceptions import MlflowException
 from mlflow.protos.databricks_pb2 import BAD_REQUEST, INVALID_PARAMETER_VALUE, RESOURCE_DOES_NOT_EXIST
 
 from mlflow_oidc_auth.permissions import Permission
 from mlflow_oidc_auth.utils import (
-<<<<<<< HEAD
     get_is_admin,
     get_user_groups,
     get_permission_from_store_or_default,
-=======
     PermissionResult,
->>>>>>> c94bdc74
     can_manage_experiment,
     can_manage_registered_model,
     can_read_experiment,
@@ -207,7 +199,10 @@
             mock_can_manage_registered_model.return_value = True
             self.assertEqual(mock_func(), "success")
 
-<<<<<<< HEAD
+            # Admin always allowed
+            mock_get_is_admin.return_value = True
+            self.assertEqual(mock_func(), "success")
+
     @patch("mlflow_oidc_auth.utils.app")
     @patch('mlflow_oidc_auth.utils.config.OIDC_GROUPS_ATTRIBUTE',
            new='test_oidc_groups')
@@ -287,10 +282,6 @@
             groups = get_user_groups()
             assert groups == []
             mock_app.logger.debug.assert_not_called()
-=======
-            # Admin always allowed
-            mock_get_is_admin.return_value = True
-            self.assertEqual(mock_func(), "success")
 
     @patch("mlflow_oidc_auth.utils.store")
     @patch("mlflow_oidc_auth.utils.get_is_admin")
@@ -906,7 +897,6 @@
             with self.assertRaises(MlflowException) as cm:
                 get_permission_from_store_or_default({"user": mock_store_permission_user_func})
             self.assertEqual(cm.exception.error_code, "BAD_REQUEST")
->>>>>>> c94bdc74
 
 
 if __name__ == "__main__":
